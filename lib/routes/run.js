const find = require('lodash/find');
const orderBy = require('lodash/orderBy');
const fs = require('fs');
const cwd = require('path').resolve('config');
const relative = require('path').relative.bind(null, cwd);
const CLIEngine = require('eslint').CLIEngine;

const util = require('../util/helpers');
const github = require('../github/api');
const config = require('../../config');

const FILE_FILTER = new RegExp(process.env.FILE_FILTER);
const MAX_ROWS_PER_FILE = 300;
const verifier = util.createAuth('pull_request', ['opened', 'synchronize']);
const APPROVE_PR = 'APPROVE';



/**
 * Main method that runs eslint and comments automatically the PR
 *
 * - run eslint on any files modified by a pull-request
 * - calculate the range of the diff modified and filter the results
 * - post the results in a review-comment in the line of the finding.
 */
module.exports = function* (next) {
  if (this.path !== '/run') return yield next;

  yield verifier;
  const base = this.request.body.pull_request.base;
  const head = this.request.body.pull_request.head;
  const number = this.request.body.pull_request.number;
  const diff = yield github.compare({
    repo: base.repo.full_name,
    base: base.sha,
    head: head.sha,
  });
  const files = diff.files.filter(el => FILE_FILTER.test(el.filename));
  if (!files.length) {
    this.body = 'No javascript files were modified';
    this.log.info(this.body);
    return;
  }

  // get eslint file from repo
  let eslintFilePath = '';
  try {
    const eslintFileLocation = `${config.eslint_file_path}${config.eslint_file_name}`;
    console.log(`location ${eslintFileLocation}`)
    const blobFile = yield github.blob({
      repo: head.repo.full_name,
      ref: head.sha,
      path: eslintFileLocation,
    });
    yield new Promise(function(resolve, reject) {
      const savedFilePath = `${config.eslint_file_name}TMP`;
      fs.writeFile(savedFilePath, blobFile.toString(), (err) => {
        if (err) {
          this.log.info(`Eslint file couldn't be saved ${err.message}`);
          reject(err);
        }
        else {
          this.log.info(`Eslint file saved from ${eslintFileLocation}`);
          eslintFilePath = savedFilePath;
          resolve(eslintFilePath);
        }
      });
    });
  } catch (error) {
    this.log.info(`Error ${error.message} retrieving eslint file from  ${head.repo.full_name} in location ${eslintFileLocation} `);
  }

  const cliEngineOptions = { useEslintrc: true };
  // Add an external eslintRc file from the repo
  if (eslintFilePath !== '') {
    cliEngineOptions.configFile = eslintFilePath;
  }
  const cli = new CLIEngine(cliEngineOptions);

  const filesRange = [];
  files.map((el) => {
    const range = getModifiedRangeLines(el);
    filesRange.push({
      range,
      number,
      filename: el.filename,
      repo: head.repo.full_name,
      commit_id: base.sha,
    });
  });

  const fetchers = files.map(el => {
    this.log.info (`filename ${el.filename} ref ${head.ref}`);
    return github.blob({
      repo: head.repo.full_name,
      ref: head.sha,
      path: el.filename,
    });
  });
  const blobs = yield Promise.all(fetchers);

  let result = files.map((el, index) => ({
    name: el.filename,
    sha: el.sha,
    content: blobs[index].toString(),
  }))
    .map(file => cli.executeOnText(file.content, file.name).results[0]);

  // We format the results in a structure [{file: 'name', errors: []}, ...]
  result = format(result, filesRange);

  if (!result) {
    this.body = `No problems were found for PR ${number}`;
    this.log.info(this.body);
    const listPRReviewsReq = {
      repo: base.repo.full_name,
      pr: number,
    };
    // List all PR reviews from linter users
    const reviewList = yield github.listPRReviews(listPRReviewsReq);
    console.log(`Review list ${JSON.stringify(reviewList)}`);
    const orderedReviewList = orderBy(reviewList, 'id', 'desc');
    const review = find(orderedReviewList, item => item.user.login === config.github_user);
    const reviewReq = {
      repo: base.repo.full_name,
      pr: number,
      event: APPROVE_PR,
      body: `Yey!! this PR doesn't contain linter errors`,
    };
    // if a review was found, sent a submit review for that specific review
    if (review) {
      // TODO submitting a review here is not working
      reviewReq.review_id = review.id;
      yield github.submitPRReview(reviewReq);
    }
    else {
      reviewReq.commit_id = head.sha;
      yield github.createPRReview(reviewReq);
    }
    return;
  }

  if (this.query.dry) {
    this.body = result;
    this.log.info(this.body);
    return;
  }

  // Iterate the results and add the comments with the found errors.

  for (let i = 0; i < result.length; i++) {
    console.log(`RESULT for file ${result[i].file}`);
    if (result[i].errors.length > 0) {
      for (let j = 0; j < result[i].errors.length; j++) {
        console.log(`ERRORS: ${JSON.stringify(result[i].errors[j])}`);
        const commentBody = `<details><summary><b>${result[i].errors[j].rule}</b></summary>\n${result[i].errors[j].message}</details>`;
        const commentReq = {
          repo: base.repo.full_name,
          pr: number,
          commit_id: head.sha,
          body: commentBody,
          path: result[i].file,
          position: (result[i].errors[j].line - filesRange[i].range.from) + 1,
        };

        // Comment to the PR
        try {
          const comment = yield github.commentPR(commentReq);
          console.log(`URL: ${comment.html_url}`);
        } catch (e) {
<<<<<<< HEAD
          console.log(`SKIPPED COMMENT: ${e.message}`);
=======
          console.log(`SKIPPED COMMENT ${JSON.stringify(e.message)}`);
>>>>>>> c4ff0c57
          continue;
        }
      }
    }
  }

  // Return result
  this.body = result;
};

/**
 * Convert some ESLint results into a GitHub comment
 * @param {array} results
 * @return {array}
 */
function format(results, filesRange) {
  const count = { errors: 0, warnings: 0 };
  const fileDetails = [];

  for (let jj = 0; jj < results.length; jj++) {
    if (!results[jj]) {
      continue;
    }
    count.errors += results[jj].errorCount;
    count.warnings += results[jj].warningCount;
    if (results[jj].errorCount + results[jj].warningCount === 0) continue;

    const messagesCount = results[jj].messages.length;
    let detail = null;
    const descriptor = {};

    if (messagesCount > MAX_ROWS_PER_FILE) {
      detail = `OMITTED:  ${messagesCount} found! Too much problems...`;
    } else {
      detail = formatRows(results[jj].messages, filesRange[jj]);
    }
    descriptor.file = filesRange[jj].filename;
    descriptor.errors = detail;
    fileDetails.push(descriptor);
  }

  if (count.errors + count.warnings < 1) return null;
  return fileDetails;
}

function formatRows(messages, fileRange) {
  const rows = [];
  for (let index = 0; index < messages.length; index++) {
    const msg = messages[index];

    // This logic only adds failures of the range of the code review.
    if (msg.line >= fileRange.range.from && msg.line <= fileRange.range.to) {
      if (!isBlacklistedRule(msg.ruleId)) {
        rows.push({
          type: msg.severity === 2 ? 'ERROR' : 'WARN',
          rule: msg.ruleId || '',
          line: (msg.line - fileRange.range.from) + fileRange.range.modifiedLinesNumber + 1,
          column: msg.column,
          message: msg.message,
        });
      }
    }
  }
  return rows;
}

/**
 * This method extracts from the patch file the lines modified.
 * @param file
 * @returns {object}
 */
function getModifiedRangeLines(file) {
<<<<<<< HEAD
  let diff;
  let lines;
  let size;
  if (file.patch) {
    const extract = file.patch.split('@@');
    diff = extract[1].trim().match('^-(\\d+),?(\\d*) \\+(\\d+),?(\\d*)$');
    lines = parseInt(diff[3]);
    size = parseInt(diff[4]);
  }
  return { from: lines, to: lines + size };
=======
  const range = {} ;
  if (file.patch) {
    const extract = file.patch.split('@@');
    const regex = extract[1].trim().match('^-(\\d+),?(\\d*) \\+(\\d+),?(\\d*)$');
    range.from = parseInt(regex[3],10);
    // TODO we can use a regex for this
    const patchLines = file.patch.split('\n').length - 1;
    const modifiedLines = file.patch.split('\n+').length - 1;
    range.to = range.from + patchLines; // we consider patch lines
    range.modifiedLinesNumber = modifiedLines;
  }
  // TODO before it was { from: lines, to: lines + 14 }, where is the +14 coming from?
  console.log (`el rango es ${JSON.stringify(range)}`);
  return range;
  // let lines;
  // if (file.patch) {
  //   const extract = file.patch.split('@@');
  //   lines = extract[1].trim().match('^-(\\d+),?(\\d*) \\+(\\d+),?(\\d*)$')[3];
  //   lines = parseInt(lines);
  // }
  // return { from: lines, to: lines + 14 };
>>>>>>> c4ff0c57
}

/**
 *
 * @param rule
 */
function isBlacklistedRule(rule){
  const rules = ['import/no-unresolved'];
  const isBlacklisted = rules.includes(rule);
  return isBlacklisted;
}

// Expose for testing
module.exports.format = format;
module.exports.formatRows = formatRows;<|MERGE_RESOLUTION|>--- conflicted
+++ resolved
@@ -147,7 +147,6 @@
   }
 
   // Iterate the results and add the comments with the found errors.
-
   for (let i = 0; i < result.length; i++) {
     console.log(`RESULT for file ${result[i].file}`);
     if (result[i].errors.length > 0) {
@@ -168,11 +167,7 @@
           const comment = yield github.commentPR(commentReq);
           console.log(`URL: ${comment.html_url}`);
         } catch (e) {
-<<<<<<< HEAD
-          console.log(`SKIPPED COMMENT: ${e.message}`);
-=======
           console.log(`SKIPPED COMMENT ${JSON.stringify(e.message)}`);
->>>>>>> c4ff0c57
           continue;
         }
       }
@@ -245,18 +240,6 @@
  * @returns {object}
  */
 function getModifiedRangeLines(file) {
-<<<<<<< HEAD
-  let diff;
-  let lines;
-  let size;
-  if (file.patch) {
-    const extract = file.patch.split('@@');
-    diff = extract[1].trim().match('^-(\\d+),?(\\d*) \\+(\\d+),?(\\d*)$');
-    lines = parseInt(diff[3]);
-    size = parseInt(diff[4]);
-  }
-  return { from: lines, to: lines + size };
-=======
   const range = {} ;
   if (file.patch) {
     const extract = file.patch.split('@@');
@@ -271,21 +254,14 @@
   // TODO before it was { from: lines, to: lines + 14 }, where is the +14 coming from?
   console.log (`el rango es ${JSON.stringify(range)}`);
   return range;
-  // let lines;
-  // if (file.patch) {
-  //   const extract = file.patch.split('@@');
-  //   lines = extract[1].trim().match('^-(\\d+),?(\\d*) \\+(\\d+),?(\\d*)$')[3];
-  //   lines = parseInt(lines);
-  // }
-  // return { from: lines, to: lines + 14 };
->>>>>>> c4ff0c57
-}
-
-/**
+}
+
+/**
+ * This method is to set up the blacklisted rules that has no sense to run in a diff
  *
  * @param rule
  */
-function isBlacklistedRule(rule){
+function isBlacklistedRule(rule) {
   const rules = ['import/no-unresolved'];
   const isBlacklisted = rules.includes(rule);
   return isBlacklisted;
