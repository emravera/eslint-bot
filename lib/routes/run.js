const find = require('lodash/find');
const orderBy = require('lodash/orderBy');
const stylelint = require ('stylelint');
const fs = require('fs');
const cwd = require('path').resolve('config');
const relative = require('path').relative.bind(null, cwd);
const CLIEngine = require('eslint').CLIEngine;

const util = require('../util/helpers');
const github = require('../github/api');
const config = require('../../config');

const FILE_FILTER = new RegExp(process.env.FILE_FILTER);
const MAX_ROWS_PER_FILE = 300;
const verifier = util.createAuth('pull_request', ['opened', 'synchronize']);
const APPROVE_PR = 'APPROVE';

/**
 * Main method that runs eslint and comments automatically the PR
 *
 * - run eslint on any files modified by a pull-request
 * - calculate the range of the diff modified and filter the results
 * - post the results in a review-comment in the line of the finding.
 */
module.exports = function* (next) {
  if (this.path !== '/run') return yield next;
  //// TODO runstylelint. Refactor this code
  const result = yield stylelint.lint({
    code: "a { color: #y3 }",
    formatter: "string"
  });
  console.log (result);
  //

  yield verifier;
  const base = this.request.body.pull_request.base;
  const head = this.request.body.pull_request.head;
  const number = this.request.body.pull_request.number;
  const diff = yield github.compare({
    repo: base.repo.full_name,
    base: base.sha,
    head: head.sha,
  });
  const files = diff.files.filter(el => FILE_FILTER.test(el.filename));
  if (!files.length) {
    this.body = 'No javascript files were modified';
    this.log.info(this.body);
    return;
  }

  // get eslint file from repo
  let eslintFilePath = '';
  const eslintFileLocation = `${config.eslint_file_path}${config.eslint_file_name}`;
  try {
    console.log(`location ${eslintFileLocation}`)
    const blobFile = yield github.blob({
      repo: head.repo.full_name,
      ref: head.sha,
      path: eslintFileLocation,
    });
    yield new Promise((resolve, reject) =>{
      const savedFilePath = `${config.eslint_file_name}TMP`;
      fs.writeFile(savedFilePath, blobFile.toString(), (err) => {
        if (err) {
          console.log(`Eslint file couldn't be saved ${err.message}`);
          reject(err);
        } else {
          console.log(`Eslint file saved from ${eslintFileLocation}`);
          eslintFilePath = savedFilePath;
          resolve(eslintFilePath);
        }
      });
    });
  } catch (error) {
    this.log.info(`Error ${error.message} retrieving eslint file from  ${head.repo.full_name} in location ${eslintFileLocation} `);
  }

  const cliEngineOptions = { useEslintrc: true };
  // Add an external eslintRc file from the repo
  if (eslintFilePath !== '') {
    cliEngineOptions.configFile = eslintFilePath;
  }
  const cli = new CLIEngine(cliEngineOptions);

  const filesRange = [];
  files.map((el) => {
    const range = getModifiedRangeLines(el);
    filesRange.push({
      range,
      number,
      filename: el.filename,
      repo: head.repo.full_name,
      commit_id: base.sha,
    });
  });

  // Map the file line with the diff line of Github
  const filesMap = [];
  files.map((el) => {
    const fileMap = getLineMapFromPatchString(el.patch);
    filesMap.push(fileMap);
  });

  const fetchers = files.map(el => {
    this.log.info (`filename ${el.filename} ref ${head.ref}`);
    return github.blob({
      repo: head.repo.full_name,
      ref: head.sha,
      path: el.filename,
    });
  });
  const blobs = yield Promise.all(fetchers);

  let result = files.map((el, index) => ({
    name: el.filename,
    sha: el.sha,
    content: blobs[index].toString(),
  }))
    .map(file => cli.executeOnText(file.content, file.name).results[0]);

  // We format the results in a structure [{file: 'name', errors: []}, ...]
  result = format(result, filesRange, filesMap);

  if (!result) {
    this.body = `No problems were found for PR ${number}`;
    this.log.info(this.body);
    const listPRReviewsReq = {
      repo: base.repo.full_name,
      pr: number,
    };
    // List all PR reviews from linter users
    const reviewList = yield github.listPRReviews(listPRReviewsReq);
    console.log(`Review list ${JSON.stringify(reviewList)}`);
    const orderedReviewList = orderBy(reviewList, 'id', 'desc');
    const review = find(orderedReviewList, item => item.user.login === config.github_user);
    const reviewReq = {
      repo: base.repo.full_name,
      pr: number,
      event: APPROVE_PR,
      body: `Yey!! this PR doesn't contain linter errors`,
    };
    // if a review was found, sent a submit review for that specific review
    if (review) {
      // TODO submitting a review here is not working
      reviewReq.review_id = review.id;
      yield github.submitPRReview(reviewReq);
    }
    else {
      reviewReq.commit_id = head.sha;
      yield github.createPRReview(reviewReq);
    }
    return;
  }

  if (this.query.dry) {
    this.body = result;
    this.log.info(this.body);
    return;
  }

  // Iterate the results and add the comments with the found errors.
  for (let i = 0; i < result.length; i++) {
    console.log(`RESULT for file ${result[i].file}`);
    if (result[i].errors.length > 0) {
      for (let j = 0; j < result[i].errors.length; j++) {
        console.log(`ERRORS: ${JSON.stringify(result[i].errors[j])}`);
<<<<<<< HEAD
        const commentBody = `<details>${result[i].errors[j].message} (${result[i].errors[j].rule})</details>`;
=======
        const commentBody = `<summary><b>${result[i].errors[j].rule}:</b>\n${result[i].errors[j].message}</summary>`;
>>>>>>> 2d76927c
        const commentReq = {
          repo: base.repo.full_name,
          pr: number,
          commit_id: head.sha,
          body: commentBody,
          path: result[i].file,
          position: result[i].errors[j].line,
        };

        // Comment to the PR
        try {
          const comment = yield github.commentPR(commentReq);
          console.log(`URL: ${comment.html_url}`);
        } catch (e) {
          console.log(`SKIPPED COMMENT ${JSON.stringify(e.message)}`);
          continue;
        }
      }
    }
  }

  // Return result
  this.body = result;
};

/**
 * Convert some ESLint results into a GitHub comment
 * @param {array} results
 * @return {array}
 */
function format(results, filesRange, filesMap) {
  const count = { errors: 0, warnings: 0 };
  const fileDetails = [];

  for (let jj = 0; jj < results.length; jj++) {
    if (!results[jj]) {
      continue;
    }
    count.errors += results[jj].errorCount;
    count.warnings += results[jj].warningCount;
    if (results[jj].errorCount + results[jj].warningCount === 0) continue;

    const messagesCount = results[jj].messages.length;
    let detail = null;
    const descriptor = {};

    if (messagesCount > MAX_ROWS_PER_FILE) {
      detail = `OMITTED:  ${messagesCount} found! Too much problems...`;
    } else {
      detail = formatRows(results[jj].messages, filesRange[jj], filesMap[jj]);
    }
    descriptor.file = filesRange[jj].filename;
    descriptor.errors = detail;
    fileDetails.push(descriptor);
  }

  if (count.errors + count.warnings < 1) return null;
  return fileDetails;
}

function formatRows(messages, fileRange, fileMap) {
  const rows = [];
  for (let index = 0; index < messages.length; index++) {
    const msg = messages[index];

    // This logic only adds failures of the range of the code review.
    if (msg.line >= fileRange.range.from && msg.line <= fileRange.range.to) {
      if (!isBlacklistedRule(msg.ruleId)) {
        rows.push({
          type: msg.severity === 2 ? 'ERROR' : 'WARN',
          rule: msg.ruleId || '',
          line: fileMap[msg.line],
          column: msg.column,
          message: msg.message,
        });
      }
    }
  }
  return rows;
}

/**
 * This method extracts from the patch file the lines modified.
 * @param file
 * @returns {object}
 */
function getModifiedRangeLines(file) {
  const range = {};
  if (file.patch) {
    const extract = file.patch.split('@@');
    const regex = extract[1].trim().match('^-(\\d+),?(\\d*) \\+(\\d+),?(\\d*)$');
    range.from = parseInt(regex[3],10);
    range.to = parseInt(regex[3],10) + parseInt(regex[4],10);
  }
  return range;
}

/**
 * Compute a mapping object for the relationship 'file line number' <-> 'Github's diff view line number'.
 * This is necessary for the comments, as Github API asks to specify the line number in the diff view to attach an inline comment to.
 * If a file line is not modified, then it will not appear in the diff view, so it is not taken into account here.
 * The linter will therefore only mention warnings for modified lines.
 *
 * @param  {String}   patchString               The git patch string.
 * @return {Object} An object shaped as follows : {'file line number': 'diff view line number'}.
 */
const getLineMapFromPatchString = (patchString) => {
  let diffLineIndex = 0;
  let fileLineIndex = 0;
  return patchString.split('\n').reduce((lineMap, line) => {
    if (line.match(/^@@.*/)) {
      fileLineIndex = line.match(/\+[0-9]+/)[0].slice(1) - 1;
    } else {
      diffLineIndex++;
      if ('-' !== line[0]) {
        fileLineIndex++;
        if ('+' === line[0]) {
          lineMap[fileLineIndex] = diffLineIndex;
        }
      }
    }
    return lineMap;
  }, {});
};


/**
 * This method is to set up the blacklisted rules that has no sense to run in a diff
 *
 * @param rule
 */
function isBlacklistedRule(rule) {
  const rules = ['import/no-unresolved'];
  const isBlacklisted = rules.includes(rule);
  return isBlacklisted;
}

// Expose for testing
module.exports.format = format;
module.exports.formatRows = formatRows;<|MERGE_RESOLUTION|>--- conflicted
+++ resolved
@@ -164,11 +164,7 @@
     if (result[i].errors.length > 0) {
       for (let j = 0; j < result[i].errors.length; j++) {
         console.log(`ERRORS: ${JSON.stringify(result[i].errors[j])}`);
-<<<<<<< HEAD
         const commentBody = `<details>${result[i].errors[j].message} (${result[i].errors[j].rule})</details>`;
-=======
-        const commentBody = `<summary><b>${result[i].errors[j].rule}:</b>\n${result[i].errors[j].message}</summary>`;
->>>>>>> 2d76927c
         const commentReq = {
           repo: base.repo.full_name,
           pr: number,
